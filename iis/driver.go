package iis

import (
	"context"
	"fmt"
	"os"
	"time"

	"github.com/hashicorp/consul-template/signals"
	"github.com/hashicorp/go-hclog"
	log "github.com/hashicorp/go-hclog"
	"github.com/hashicorp/nomad/client/stats"
	"github.com/hashicorp/nomad/drivers/shared/eventer"
	"github.com/hashicorp/nomad/plugins/base"
	"github.com/hashicorp/nomad/plugins/drivers"
	"github.com/hashicorp/nomad/plugins/shared/hclspec"
	"github.com/hashicorp/nomad/plugins/shared/structs"
)

const (
	// pluginName is the name of the plugin
	// this is used for logging and (along with the version) for uniquely
	// identifying plugin binaries fingerprinted by the client
	pluginName = "win_iis"

	// pluginVersion allows the client to identify and use newer versions of
	// an installed plugin
	pluginVersion = "v0.1.0"

	// fingerprintPeriod is the interval at which the plugin will send
	// fingerprint responses
	fingerprintPeriod = 30 * time.Second

	// taskHandleVersion is the version of task handle which this plugin sets
	// and understands how to decode
	// this is used to allow modification and migration of the task schema
	// used by the plugin
	taskHandleVersion = 1
)

var (
	// pluginInfo describes the plugin
	pluginInfo = &base.PluginInfoResponse{
		Type:              base.PluginTypeDriver,
		PluginApiVersions: []string{drivers.ApiVersion010},
		PluginVersion:     pluginVersion,
		Name:              pluginName,
	}

	// configSpec is the specification of the plugin's configuration
	// this is used to validate the configuration specified for the plugin
	// on the client.
	// this is not global, but can be specified on a per-client basis.
	configSpec = hclspec.NewObject(map[string]*hclspec.Spec{
		"enabled": hclspec.NewDefault(
			hclspec.NewAttr("enabled", "bool", false),
			hclspec.NewLiteral("true"),
		),
	})

	// taskConfigSpec is the specification of the plugin's configuration for
	// a task
	// this is used to validated the configuration specified for the plugin
	// when a job is submitted.
	taskConfigSpec = hclspec.NewObject(map[string]*hclspec.Spec{
		"path":                hclspec.NewAttr("path", "string", true),
		"site_config_path":    hclspec.NewAttr("site_config_path", "string", false),
		"apppool_config_path": hclspec.NewAttr("apppool_config_path", "string", false),
		"apppool_identity": hclspec.NewBlock("apppool_identity", false, hclspec.NewObject(map[string]*hclspec.Spec{
			"identity": hclspec.NewAttr("identity", "string", true),
			"username": hclspec.NewAttr("username", "string", false),
			"password": hclspec.NewAttr("password", "string", false),
		})),
		"bindings": hclspec.NewBlockList("bindings", hclspec.NewObject(map[string]*hclspec.Spec{
			"hostname":  hclspec.NewAttr("hostname", "string", false),
			"ipaddress": hclspec.NewAttr("ipaddress", "string", false),
			"port":      hclspec.NewAttr("port", "string", false),
			"type":      hclspec.NewAttr("type", "string", false),
			"cert_hash": hclspec.NewAttr("cert_hash", "string", false),
		})),
	})

	// capabilities indicates what optional features this driver supports
	// this should be set according to the target run time.
	capabilities = &drivers.Capabilities{
		// The plugin's capabilities signal Nomad which extra functionalities
		// are supported. For a list of available options check the docs page:
		// https://godoc.org/github.com/hashicorp/nomad/plugins/drivers#Capabilities
		SendSignals: false,
		Exec:        false,
		FSIsolation: drivers.FSIsolationNone,
	}
)

// Config contains configuration information for the plugin
type Config struct {
	// Enabled is set to true to enable the win_iis driver
	Enabled bool `codec:"enabled"`
}

// TaskConfig contains configuration information for a task that runs with
// this plugin
type TaskConfig struct {
	Path              string             `codec:"path"`
	AppPoolConfigPath string             `codec:"apppool_config_path"`
	SiteConfigPath    string             `codec:"site_config_path"`
	AppPoolIdentity   iisAppPoolIdentity `codec:"apppool_identity"`
	Bindings          []iisBinding       `codec:"bindings"`
}

// TaskState is the runtime state which is encoded in the handle returned to
// Nomad client.
// This information is needed to rebuild the task state and handler during
// recovery.
type TaskState struct {
	TaskConfig *drivers.TaskConfig
	StartedAt  time.Time
}

// Driver is a driver for running windows IIS tasks.
type Driver struct {
	// eventer is used to handle multiplexing of TaskEvents calls such that an
	// event can be broadcast to all callers
	eventer *eventer.Eventer

	// config is the plugin configuration set by the SetConfig RPC
	config *Config

	// nomadConfig is the client config from Nomad
	nomadConfig *base.ClientDriverConfig

	// tasks is the in memory datastore mapping taskIDs to driver handles
	tasks *taskStore

	// ctx is the context for the driver. It is passed to other subsystems to
	// coordinate shutdown
	ctx context.Context

	// signalShutdown is called when the driver is shutting down and cancels
	// the ctx passed to any subsystems
	signalShutdown context.CancelFunc

	// logger will log to the Nomad agent
	logger log.Logger
}

// NewIISDriver returns a new driver plugin implementation.
func NewIISDriver(logger hclog.Logger) drivers.DriverPlugin {
	ctx, cancel := context.WithCancel(context.Background())
	logger = logger.Named(pluginName)

	return &Driver{
		eventer:        eventer.NewEventer(ctx, logger),
		config:         &Config{},
		tasks:          newTaskStore(),
		ctx:            ctx,
		signalShutdown: cancel,
		logger:         logger,
	}
}

// PluginInfo returns information describing the plugin.
func (d *Driver) PluginInfo() (*base.PluginInfoResponse, error) {
	return pluginInfo, nil
}

// ConfigSchema returns the plugin configuration schema.
func (d *Driver) ConfigSchema() (*hclspec.Spec, error) {
	return configSpec, nil
}

// SetConfig is called by the client to pass the configuration for the plugin.
func (d *Driver) SetConfig(cfg *base.Config) error {
	var config Config
	if len(cfg.PluginConfig) != 0 {
		if err := base.MsgPackDecode(cfg.PluginConfig, &config); err != nil {
			return err
		}
	}

	// Save the configuration to the plugin
	d.config = &config

<<<<<<< HEAD
	// TODO: parse and validated any configuration value if necessary.
	//
	// If your driver agent configuration requires any complex validation
	// (some dependency between attributes) or special data parsing (the
	// string "10s" into a time.Interval) you can do it here and update the
	// value in d.config.

=======
>>>>>>> d7f203fe
	// Save the Nomad agent configuration
	if cfg.AgentConfig != nil {
		d.nomadConfig = cfg.AgentConfig.Driver
	}

	return nil
}

// TaskConfigSchema returns the HCL schema for the configuration of a task.
func (d *Driver) TaskConfigSchema() (*hclspec.Spec, error) {
	return taskConfigSpec, nil
}

// Capabilities returns the features supported by the driver.
func (d *Driver) Capabilities() (*drivers.Capabilities, error) {
	return capabilities, nil
}

// Fingerprint returns a channel that will be used to send health information
// and other driver specific node attributes.
func (d *Driver) Fingerprint(ctx context.Context) (<-chan *drivers.Fingerprint, error) {
	ch := make(chan *drivers.Fingerprint)
	go d.handleFingerprint(ctx, ch)
	return ch, nil
}

// handleFingerprint manages the channel and the flow of fingerprint data.
func (d *Driver) handleFingerprint(ctx context.Context, ch chan<- *drivers.Fingerprint) {
	defer close(ch)

	// Nomad expects the initial fingerprint to be sent immediately
	ticker := time.NewTimer(0)
	for {
		select {
		case <-ctx.Done():
			return
		case <-d.ctx.Done():
			return
		case <-ticker.C:
			// after the initial fingerprint we can set the proper fingerprint
			// period
			ticker.Reset(fingerprintPeriod)
			ch <- d.buildFingerprint()
		}
	}
}

// buildFingerprint returns the driver's fingerprint data
// Gets IIS version and checks running state in SC
func (d *Driver) buildFingerprint() *drivers.Fingerprint {
	fp := &drivers.Fingerprint{
		Attributes:        map[string]*structs.Attribute{},
		Health:            drivers.HealthStateHealthy,
		HealthDescription: drivers.DriverHealthy,
	}

	// Check if IIS is running in SC
	if isRunning, err := isIISRunning(); err != nil {
		d.logger.Error("Error in building fingerprint, when trying to get IIS running status: %v", err)
		fp.Health = drivers.HealthStateUndetected
		fp.HealthDescription = "Undetected"
		return fp
	} else if !isRunning {
		fp.Health = drivers.HealthStateUnhealthy
		fp.HealthDescription = "Unhealthy"
		return fp
	}

	// Get IIS version
	version, err := getVersion()
	if err != nil {
		d.logger.Warn("Error in building fingerprint: failed to find IIS version: %v", err)
		return fp
	}

	fp.Attributes["driver.win_iis.iis_version"] = structs.NewStringAttribute(version)

	return fp
}

// StartTask returns a task handle and a driver network if necessary.
func (d *Driver) StartTask(cfg *drivers.TaskConfig) (*drivers.TaskHandle, *drivers.DriverNetwork, error) {
	d.logger.Info("win_iis task driver: Start Task.")
	if _, ok := d.tasks.Get(cfg.ID); ok {
		return nil, nil, fmt.Errorf("task with ID %q already started", cfg.ID)
	}

	var driverConfig TaskConfig
	if err := cfg.DecodeDriverConfig(&driverConfig); err != nil {
		return nil, nil, fmt.Errorf("failed to decode driver config: %v", err)
	}

	d.logger.Info("starting iis task", "driver_cfg", hclog.Fmt("%+v", driverConfig))
	handle := drivers.NewTaskHandle(taskHandleVersion)
	handle.Config = cfg

	h := &taskHandle{
		taskConfig:     cfg,
		procState:      drivers.TaskStateRunning,
		startedAt:      time.Now().Round(time.Millisecond),
		logger:         d.logger,
		pidCollector:   newPidCollector(d.logger),
		systemCpuStats: stats.NewCpuStats(),
	}

	driverState := TaskState{
		TaskConfig: cfg,
		StartedAt:  h.startedAt,
	}

	if err := handle.SetDriverState(&driverState); err != nil {
		d.logger.Error("failed to start task, error setting driver state", "error", err)
		return nil, nil, fmt.Errorf("failed to set driver state: %v", err)
	}

	d.tasks.Set(cfg.ID, h)
	go h.run()
	return handle, nil, nil
}

// RecoverTask recreates the in-memory state of a task from a TaskHandle.
func (d *Driver) RecoverTask(handle *drivers.TaskHandle) error {
	d.logger.Info("win_iis task driver: Recover Task")
	if handle == nil {
		return fmt.Errorf("error: handle cannot be nil")
	}

	if _, ok := d.tasks.Get(handle.Config.ID); ok {
		return nil
	}

	var taskState TaskState
	if err := handle.GetDriverState(&taskState); err != nil {
		return fmt.Errorf("failed to decode task state from handle: %v", err)
	}

	var driverConfig TaskConfig
	if err := taskState.TaskConfig.DecodeDriverConfig(&driverConfig); err != nil {
		return fmt.Errorf("failed to decode driver config: %v", err)
	}

	h := &taskHandle{
		taskConfig:     taskState.TaskConfig,
		procState:      drivers.TaskStateRunning,
		startedAt:      taskState.StartedAt,
		exitResult:     &drivers.ExitResult{},
		logger:         d.logger,
		pidCollector:   newPidCollector(d.logger),
		systemCpuStats: stats.NewCpuStats(),
	}

	d.tasks.Set(taskState.TaskConfig.ID, h)

	go h.run()
	return nil
}

// WaitTask returns a channel used to notify Nomad when a task exits.
func (d *Driver) WaitTask(ctx context.Context, taskID string) (<-chan *drivers.ExitResult, error) {
	handle, ok := d.tasks.Get(taskID)
	if !ok {
		return nil, drivers.ErrTaskNotFound
	}

	ch := make(chan *drivers.ExitResult)
	go d.handleWait(ctx, handle, ch)
	return ch, nil
}

func (d *Driver) handleWait(ctx context.Context, handle *taskHandle, ch chan *drivers.ExitResult) {
	defer close(ch)
	var result *drivers.ExitResult

	// TODO: implement driver specific logic to notify Nomad the task has been
	// completed and what was the exit result.
	//
	// When a result is sent in the result channel Nomad will stop the task and
	// emit an event that an operator can use to get an insight on why the task
	// stopped.
	//
	// In the example below we block and wait until the executor finishes
	// running, at which point we send the exit code and signal in the result
	// channel.
	ps, err := handle.exec.Wait(ctx)
	if err != nil {
		result = &drivers.ExitResult{
			Err: fmt.Errorf("executor: error waiting on process: %v", err),
		}
	} else {
		result = &drivers.ExitResult{
			ExitCode: ps.ExitCode,
			Signal:   ps.Signal,
		}
	}

	for {
		select {
		case <-ctx.Done():
			return
		case <-d.ctx.Done():
			return
		case ch <- result:
		}
	}
}

// StopTask stops a running task with the given signal and within the timeout window.
func (d *Driver) StopTask(taskID string, timeout time.Duration, signal string) error {
	d.logger.Info("win_iis task driver: Stop Task")
	handle, ok := d.tasks.Get(taskID)
	if !ok {
		return drivers.ErrTaskNotFound
	}

	if err := handle.shutdown(); err != nil {
		return fmt.Errorf("Error stopping iis task: %v", err)
	}

	return nil
}

// DestroyTask cleans up and removes a task that has terminated.
func (d *Driver) DestroyTask(taskID string, force bool) error {
	handle, ok := d.tasks.Get(taskID)
	if !ok {
		return drivers.ErrTaskNotFound
	}

	if handle.IsRunning() && !force {
		return fmt.Errorf("cannot destroy running task")
	}

	// TODO: implement driver specific logic to destroy a complete task.
	//
	// Destroying a task includes removing any resources used by task and any
	// local references in the plugin. If force is set to true the task should
	// be destroyed even if it's currently running.
	//
	// In the example below we use the executor to force shutdown the task
	// (timeout equals 0).
	if !handle.pluginClient.Exited() {
		if err := handle.exec.Shutdown("", 0); err != nil {
			handle.logger.Error("destroying executor failed", "err", err)
		}

		handle.pluginClient.Kill()
	}

	d.tasks.Delete(taskID)
	return nil
}

// InspectTask returns detailed status information for the referenced taskID.
func (d *Driver) InspectTask(taskID string) (*drivers.TaskStatus, error) {
	handle, ok := d.tasks.Get(taskID)
	if !ok {
		return nil, drivers.ErrTaskNotFound
	}

	return handle.TaskStatus(), nil
}

// TaskStats returns a channel which the driver should send stats to at the given interval.
func (d *Driver) TaskStats(ctx context.Context, taskID string, interval time.Duration) (<-chan *drivers.TaskResourceUsage, error) {
	handle, ok := d.tasks.Get(taskID)
	if !ok {
		return nil, drivers.ErrTaskNotFound
	}

	// TODO: implement driver specific logic to send task stats.
	//
	// This function returns a channel that Nomad will use to listen for task
	// stats (e.g., CPU and memory usage) in a given interval. It should send
	// stats until the context is canceled or the task stops running.
	//
	// In the example below we use the Stats function provided by the executor,
	// but you can build a set of functions similar to the fingerprint process.
	return handle.exec.Stats(ctx, interval)
}

// TaskEvents returns a channel that the plugin can use to emit task related events.
func (d *Driver) TaskEvents(ctx context.Context) (<-chan *drivers.TaskEvent, error) {
	return d.eventer.TaskEvents(ctx)
}

// SignalTask forwards a signal to a task.
// This is an optional capability.
func (d *Driver) SignalTask(taskID string, signal string) error {
	handle, ok := d.tasks.Get(taskID)
	if !ok {
		return drivers.ErrTaskNotFound
	}

	// TODO: implement driver specific signal handling logic.
	//
	// The given signal must be forwarded to the target taskID. If this plugin
	// doesn't support receiving signals (capability SendSignals is set to
	// false) you can just return nil.
	sig := os.Interrupt
	if s, ok := signals.SignalLookup[signal]; ok {
		sig = s
	} else {
		d.logger.Warn("unknown signal to send to task, using SIGINT instead", "signal", signal, "task_id", handle.taskConfig.ID)

	}
	return handle.exec.Signal(sig)
}

// ExecTask returns the result of executing the given command inside a task.
// This is an optional capability.
func (d *Driver) ExecTask(taskID string, cmd []string, timeout time.Duration) (*drivers.ExecTaskResult, error) {
	// TODO: implement driver specific logic to execute commands in a task.
	return nil, fmt.Errorf("This driver does not support exec")
}<|MERGE_RESOLUTION|>--- conflicted
+++ resolved
@@ -181,16 +181,6 @@
 	// Save the configuration to the plugin
 	d.config = &config
 
-<<<<<<< HEAD
-	// TODO: parse and validated any configuration value if necessary.
-	//
-	// If your driver agent configuration requires any complex validation
-	// (some dependency between attributes) or special data parsing (the
-	// string "10s" into a time.Interval) you can do it here and update the
-	// value in d.config.
-
-=======
->>>>>>> d7f203fe
 	// Save the Nomad agent configuration
 	if cfg.AgentConfig != nil {
 		d.nomadConfig = cfg.AgentConfig.Driver
