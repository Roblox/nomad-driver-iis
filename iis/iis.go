/*
Copyright 2020 Roblox Corporation

Licensed under the Apache License, Version 2.0 (the "License");
you may not use this file except in compliance with the License.
You may obtain a copy of the License at

	http://www.apache.org/licenses/LICENSE-2.0


Unless required by applicable law or agreed to in writing, software
distributed under the License is distributed on an "AS IS" BASIS,
WITHOUT WARRANTIES OR CONDITIONS OF ANY KIND, either express or implied.
See the License for the specific language governing permissions and
limitations under the License.
*/

package iis

import (
	"bufio"
	"bytes"
	"encoding/json"
	"encoding/xml"
	"fmt"
	"os/exec"
	"regexp"
	"strconv"
	"strings"
	"sync"
	"time"

	wmi "github.com/StackExchange/wmi"
)

var mux sync.Mutex

type WebsiteConfig struct {
	AppPoolIdentity   iisAppPoolIdentity
	AppPoolConfigPath string
	Bindings          []iisBinding
	Env               map[string]string
	Name              string
	Path              string
	SiteConfigPath    string
}

// Application schema given from appcmd.exe
type appCmdApp struct {
	Name         string          `xml:"APP.NAME,attr"`
	AppPoolName  string          `xml:"APPPOOL.NAME,attr"`
	SiteName     string          `xml:"SITE.NAME,attr"`
	Path         string          `xml:"path,attr"`
	Applications siteApplication `xml:"application"`
}

// Virtual Directory schema given from appcmd.exe
type appCmdVDir struct {
	Name         string     `xml:"VDIR.NAME,attr"`
	AppName      string     `xml:"APP.NAME,attr"`
	PhysicalPath string     `xml:"physicalPath,attr"`
	Path         string     `xml:"path,attr"`
	VDirs        []siteVDir `xml:"virtualDirectory"`
}

// Application Pool schema given from appcmd.exe
type appCmdAppPool struct {
	Name           string     `xml:"APPPOOL.NAME,attr"`
	PipelineMode   string     `xml:"PipelineMode,attr"`
	RuntimeVersion string     `xml:"RuntimeVersion,attr"`
	State          string     `xml:"state,attr"`
	Add            appPoolAdd `xml:"add"`
}

// An Application Pool's inner schema to describe the ApplicationPool given from appcmd.exe
type appPoolAdd struct {
	Name                 string              `xml:"name,attr"`
	QueueLength          int                 `xml:"queueLength,attr"`
	AutoStart            bool                `xml:"autoStart,attr"`
	ProcessModel         appPoolProcessModel `xml:"processModel"`
	EnvironmentVariables appPoolEnvVars      `xml:"environmentVariables"`
}

// An Application Pool's 'add' schema for Environment Variables
type appPoolAddEnvVar struct {
	Name  string `xml:"name,attr"`
	Value string `xml:"value,attr"`
}

// An Application Pool's inner schema for Environment Variables. We only care about 'add' vars.
type appPoolEnvVars struct {
	Add []appPoolAddEnvVar `xml:"add"`
}

// An Application Pool's ProcessModel schema given from appcmd.exe
type appPoolProcessModel struct {
	IdentityType string `xml:"identityType,attr"`
	Password     string `xml:"password,attr"`
	Username     string `xml:"userName,attr"`
}

// AppCmd message schema used for errors and messages
type appCmdMessage struct {
	Message string `xml:"message,attr"`
}

// AppCmd schema for all results
type appCmdResult struct {
	Apps            []appCmdApp     `xml:"APP"`
	AppPools        []appCmdAppPool `xml:"APPPOOL"`
	Errors          []appCmdMessage `xml:"ERROR"`
	Sites           []appCmdSite    `xml:"SITE"`
	Statuses        []appCmdMessage `xml:"STATUS"`
	WorkerProcesses []appCmdWP      `xml:"WP"`
	VDirs           []appCmdVDir    `xml:"VDIR"`
	XMLName         xml.Name        `xml:"appcmd"`
}

// Site schema given from appcmd.exe
type appCmdSite struct {
	Bindings string `xml:"bindings,attr"`
	ID       int    `xml:"SISTE.ID,attr"`
	Name     string `xml:"SITE.NAME,attr"`
	State    string `xml:"state,attr"`
	Site     site   `xml:"site"`
}

// Nested Site schema given from appcmd.exe
type site struct {
	Name        string          `xml:"name,attr"`
	ID          string          `xml:"id,attr"`
	Application siteApplication `xml:"application"`
}

// A Site's Application schema given from appcmd.exe
type siteApplication struct {
	Path            string     `xml:"path,attr"`
	ApplicationPool string     `xml:"applicationPool,attr"`
	VDirs           []siteVDir `xml:"virtualDirectory"`
}

// A Site's Virtual Directory schema given from appcmd.exe
type siteVDir struct {
	Path         string `xml:"path,attr"`
	PhysicalPath string `xml:"physicalPath,attr"`
}

// Worker Process schema given from appcmd.exe
type appCmdWP struct {
	AppPoolName string `xml:"APPPOOL.NAME,attr"`
	Name        string `xml:"WP.NAME,attr"`
}

// IIS Identity used for an Application Pool
type iisAppPoolIdentity struct {
	Identity string
	Password string
	Username string
}

// IIS Binding struct to match
type iisBinding struct {
	CertName  string `codec:"cert_name"`
	CertHash  string `codec:"cert_hash"`
	HostName  string `codec:"hostname"`
	IPAddress string `codec:"ipaddress"`
	Port      int
	PortLabel string `codec:"port"`
	Type      string `codec:"type"`
}

// Stat fields that are unmarshalled from WMI
type wmiProcessStats struct {
	KernelModeTime    uint64
	UserModeTime      uint64
	WorkingSetPrivate uint64
}

// A Version Struct to parse IIS Version strings for granular control with features.
type iisVersion struct {
	Major    int
	Minor    int
	Build    int
	Revision int
}

// Gets the exe version string of InetMgr.exe
func getVersionStr() (string, error) {
	cmd := exec.Command("cmd", "/C", `wmic datafile where name='C:\\Windows\\System32\\inetsrv\\InetMgr.exe' get version`)
	if out, err := cmd.Output(); err != nil {
		return "", fmt.Errorf("Failed to determine version: %v", err)
	} else {
		if output := strings.Fields(string(out)); len(output) != 2 {
			return "", fmt.Errorf("Did not receive proper version formatting")
		} else {
			return output[1], nil
		}
	}
}

// Gets a version object of InetMgr.exe which parses major.minor.build.revision string
func getVersion() (*iisVersion, error) {
	versionStr, err := getVersionStr()
	if err != nil {
		return nil, fmt.Errorf("Failed to get version string for iisVersion parsing: %v", err)
	}

	versionNumbers := strings.Split(versionStr, ".")
	if len(versionNumbers) != 4 {
		return nil, fmt.Errorf("Format of IIS version is improper. It must have \"major.minor.build.revision\" format")
	}
	version := &iisVersion{}

	major, err := strconv.Atoi(versionNumbers[0])
	if err != nil {
		return nil, fmt.Errorf("Failed to set Major version number: %v", err)
	}
	version.Major = major

	minor, err := strconv.Atoi(versionNumbers[1])
	if err != nil {
		return nil, fmt.Errorf("Failed to set Minor version number: %v", err)
	}
	version.Minor = minor

	build, err := strconv.Atoi(versionNumbers[2])
	if err != nil {
		return nil, fmt.Errorf("Failed to set Build version number: %v", err)
	}
	version.Build = build

	revision, err := strconv.Atoi(versionNumbers[3])
	if err != nil {
		return nil, fmt.Errorf("Failed to set Revision version number: %v", err)
	}
	version.Revision = revision

	return version, nil
}

// Returns if the IIS service is running in Windows Service Controller (SC)
func isIISRunning() (bool, error) {
	cmd := exec.Command(`C:\Windows\System32\sc.exe`, "query", "w3svc")
	if out, err := cmd.CombinedOutput(); err != nil {
		return false, err
	} else {
		return regexp.MatchString(`STATE.*:.*4.*RUNNING`, string(out))
	}
}

// Removes all Application Pools and Sites from IIS
func purgeIIS() error {
	if sites, err := getSites(); err != nil {
		return err
	} else {
		for _, site := range sites {
			if err = deleteSite(site.Name); err != nil {
				return err
			}
		}
	}
	if appPools, err := getAppPools(); err != nil {
		return err
	} else {
		for _, appPool := range appPools {
			if err = deleteAppPool(appPool.Name); err != nil {
				return err
			}
		}
	}
	return nil
}

// Starts the IIS service in Windows SC
func startIIS() error {
	if isRunning, err := isIISRunning(); err != nil || isRunning {
		return err
	}

	cmd := exec.Command(`C:\Windows\System32\sc.exe`, "start", "w3svc")
	if _, err := cmd.Output(); err != nil {
		return err
	}
	return nil
}

// Stops the IIS service in Windows SC
func stopIIS() error {
	if isRunning, err := isIISRunning(); err != nil || !isRunning {
		return err
	}

	cmd := exec.Command(`C:\Windows\System32\sc.exe`, "stop", "w3svc")
	if _, err := cmd.Output(); err != nil {
		return err
	}
	return nil
}

// Executes appcmd.exe with the given arguments and returns a structured result or error
func executeAppCmd(arg ...string) (appCmdResult, error) {
	return executeAppCmdWithInput("", arg...)
}

// Executes appcmd.exe with the given arguments along with an xml path file for input and returns a structured result or error
func executeAppCmdWithInput(importXmlPath string, arg ...string) (appCmdResult, error) {
	var result appCmdResult
	var cmd *exec.Cmd

	arg = append(arg, "/xml")
	if importXmlPath != "" {
		arg = append([]string{"/C", `C:\Windows\System32\inetsrv\APPCMD.exe`}, append(arg, fmt.Sprintf("/in<%s", importXmlPath))...)
		cmd = exec.Command("cmd", arg...)
	} else {
		cmd = exec.Command(`C:\Windows\System32\inetsrv\APPCMD.exe`, arg...)
	}

	if out, err := cmd.Output(); err != nil {
		// Attempt to parse output for verbose error messages in xml, otherwise return error code
		// If an appcmd xml is parsed successfully, then accept that as source of error truth
		if xmlErr := xml.Unmarshal(out, &result); xmlErr == nil {
			if len(result.Errors) != 0 {
				return result, fmt.Errorf(result.Errors[0].Message)
			}

			return result, nil
		}
		return result, err
	} else {
		xml.Unmarshal(out, &result)
		return result, nil
	}
}

func createApplication(siteName string, path string) error {
	if exists, err := doesApplicationExist(siteName, path); err != nil || exists {
		return err
	}

	properties := []string{"add", "app", fmt.Sprintf("/site.name:%s", siteName), fmt.Sprintf("/path:%s", path)}
	if _, err := executeAppCmd(properties...); err != nil {
		return fmt.Errorf("Failed to create Application: %v", err)
	}

	return nil
}

// Returns if an Application Pool with the given name exists in IIS
func doesApplicationExist(siteName string, path string) (bool, error) {
	if app, err := getApplication(siteName, path, false); err != nil || app == nil {
		return false, err
	}

	return true, nil
}

// Returns an Application Pool with the given name
func getApplication(siteName string, path string, allConfigs bool) (*appCmdApp, error) {
	args := []string{"list", "app", siteName + path}
	if allConfigs {
		args = append(args, "/config:*")
	}

	if result, err := executeAppCmd(args...); err != nil {
		return nil, fmt.Errorf("Failed to get Application: %v", err)
	} else if len(result.Apps) == 0 {
		return nil, nil
	} else {
		return &result.Apps[0], nil
	}
}

func getValidVDirAppName(appName string) string {
	if !strings.Contains(appName, "/") {
		return appName + "/"
	}
	return appName
}

func createVDir(appName string, path string) error {
	if exists, err := doesVDirExist(appName, path); err != nil || exists {
		return err
	}

	// A "/"" must exist somewhere in the app name to append a vdir to it.
	// if none are provided, append "/" to the end of the app name as default.
	validAppName := getValidVDirAppName(appName)

	properties := []string{"add", "vdir", fmt.Sprintf("/app.name:%s", validAppName), fmt.Sprintf("/path:%s", path)}
	if _, err := executeAppCmd(properties...); err != nil {
		return fmt.Errorf("Failed to create Virtual Directory: %v", err)
	}

	return nil
}

// Returns if an Application Pool with the given name exists in IIS
func doesVDirExist(appName string, path string) (bool, error) {
	if app, err := getVDir(appName, path, false); err != nil || app == nil {
		return false, err
	}

	return true, nil
}

// Returns an Application Pool with the given name
func getVDir(appName string, path string, allConfigs bool) (*appCmdVDir, error) {

	args := []string{"list", "vdir", appName + path}
	if allConfigs {
		args = append(args, "/config:*")
	}

	if result, err := executeAppCmd(args...); err != nil {
		return nil, fmt.Errorf("Failed to get Virtual Directory: %v", err)
	} else if len(result.VDirs) == 0 {
		return nil, nil
	} else {
		return &result.VDirs[0], nil
	}
}

// Returns an Application Pool with the given name
func setVDir(appName string, path string, physicalPath string) error {
	properties := []string{"set", "vdir", appName + path, fmt.Sprintf("-physicalPath:%s", physicalPath)}
	if _, err := executeAppCmd(properties...); err != nil {
		return fmt.Errorf("Failed to set Virtual Directory: %v", err)
	}

	return nil
}

// Applies the Application Pool identity user settings
func applyAppPoolIdentity(appPoolName string, appPoolIdentity iisAppPoolIdentity) error {
	properties := []string{"set", "config", "/section:applicationPools"}

	if appPoolIdentity.Identity != "" {
		properties = append(properties, fmt.Sprintf("/[name='%s'].processModel.identityType:%s", appPoolName, appPoolIdentity.Identity))
	}

	if appPoolIdentity.Identity == "SpecificUser" && appPoolIdentity.Username != "" && appPoolIdentity.Password != "" {
		properties = append(properties, fmt.Sprintf("/[name='%s'].processModel.userName:%s", appPoolName, appPoolIdentity.Username))
		properties = append(properties, fmt.Sprintf("/[name='%s'].processModel.password:%s", appPoolName, appPoolIdentity.Password))
	}

	if _, err := executeAppCmd(properties...); err != nil {
		return fmt.Errorf("Failed to set Application Pool identity: %v", err)
	}

	return nil
}

// Creates environment variable xml nodes for IIS to ingest for each Application Pool for IIS 10+
// Note: AppCmd will not let you set an environment variable when a key with the same name exists.
//       To get around this, we will remove any changed env vars that already exist within the application pool and re-add.
func applyAppPoolEnvVars(appPoolName string, envVars map[string]string) error {
	if len(envVars) == 0 {
		return nil
	}

	if iisVersion, err := getVersion(); err != nil {
		return err
	} else if iisVersion.Major < 10 {
		// Default behavior for older versions of IIS does not accept env vars
		return nil
	}

	appPool, err := getAppPool(appPoolName, true)
	if err != nil || appPool == nil {
		return err
	}

	properties := []string{"set", "config", "-section:system.applicationHost/applicationPools"}

	for key, val := range envVars {
		key = strings.Trim(key, " ")
		if key == "" {
			continue
		}
		if keyExists, isSameValue := doesAppPoolEnvVarExistWithSameValue(appPool, key, val); keyExists {
			// Delete altered env vars so that they can updated for the Application Pool
			if isSameValue {
				continue
			} else {
				if err = deleteAppPoolEnvVar(appPoolName, key); err != nil {
					return fmt.Errorf("Failed to remove old environment variable entry from the Application Pool: %v", err)
				}
			}
		}
		properties = append(properties, fmt.Sprintf("/+[name='%s'].environmentVariables.[name='%s',value='%s']", appPoolName, key, val))
	}

	properties = append(properties, "/commit:appHost")
	if _, err := executeAppCmd(properties...); err != nil {
		return fmt.Errorf("Failed to set Application Pool environment variables: %v", err)
	}

	return nil
}

// Creates an Application Pool with the given name and applies an IIS exported Application Pool xml if a path is provided
func createAppPool(appPoolName string, configPath string) error {
	if exists, err := doesAppPoolExist(appPoolName); err != nil || exists {
		return err
	}

	properties := []string{"add", "apppool", fmt.Sprintf("/name:%s", appPoolName)}
	if _, err := executeAppCmdWithInput(configPath, properties...); err != nil {
		return fmt.Errorf("Failed to create Application Pool: %v", err)
	}

	return nil
}

// Deletes an Application Pool with the given name
func deleteAppPool(appPoolName string) error {
	if exists, err := doesAppPoolExist(appPoolName); err != nil || !exists {
		return err
	}

	if _, err := executeAppCmd("delete", "apppool", appPoolName); err != nil {
		return fmt.Errorf("Failed to delete Application Pool: %v", err)
	}

	return nil
}

// Deletes an environment variable based on a key for a given Application Pool
func deleteAppPoolEnvVar(appPoolName string, key string) error {
	if exists, err := doesAppPoolExist(appPoolName); err != nil || !exists {
		return err
	}

	properties := []string{"set", "config", "-section:system.applicationHost/applicationPools"}
	properties = append(properties, fmt.Sprintf("/-[name='%s'].environmentVariables.[name='%s']", appPoolName, key))
	properties = append(properties, "/commit:appHost")

	if _, err := executeAppCmd(properties...); err != nil {
		return fmt.Errorf("Failed to delete Application Pool environment variable: %v", err)
	}

	return nil
}

// Returns if an Application Pool with the given name exists in IIS
func doesAppPoolExist(appPoolName string) (bool, error) {
	if appPool, err := getAppPool(appPoolName, false); err != nil || appPool == nil {
		return false, err
	}
	return true, nil
}

// Determines if an environment variable exists and if the values match for an Application Pool
func doesAppPoolEnvVarExistWithSameValue(appPool *appCmdAppPool, key string, val string) (bool, bool) {
	if appPool == nil {
		return false, false
	}

	for _, envVar := range appPool.Add.EnvironmentVariables.Add {
		if envVar.Name == key {
			return true, envVar.Value == val
		}
	}

	return false, false
}

// Returns an Application Pool with the given name
func getAppPool(appPoolName string, allConfigs bool) (*appCmdAppPool, error) {
	args := []string{"list", "apppool", appPoolName}
	if allConfigs {
		args = append(args, "/config:*")
	}

	if result, err := executeAppCmd(args...); err != nil {
		return nil, fmt.Errorf("Failed to get Application Pool: %v", err)
	} else if len(result.AppPools) == 0 {
		return nil, nil
	} else {
		return &result.AppPools[0], nil
	}
}

// Returns all Application Pools that exist in IIS
func getAppPools() ([]appCmdAppPool, error) {
	if result, err := executeAppCmd("list", "apppool"); err != nil {
		return nil, fmt.Errorf("Failed to get Application Pools: %v", err)
	} else {
		return result.AppPools, nil
	}
}

// Returns if an Application Pool with the given name is started in IIS
func isAppPoolStarted(appPoolName string) (bool, error) {
	if appPool, err := getAppPool(appPoolName, false); err != nil || appPool == nil {
		return false, err
	} else {
		return strings.ToLower(appPool.State) == "started", nil
	}
}

// Starts an Application Pool with the given name in IIS
func startAppPool(appPoolName string) error {
	if isStarted, err := isAppPoolStarted(appPoolName); err != nil || isStarted {
		return err
	}

	if _, err := executeAppCmd("start", "apppool", appPoolName); err != nil {
		return fmt.Errorf("Failed to start Application Pool: %v", err)
	}

	return nil
}

// Stops an Application Pool with the given name in IIS
func stopAppPool(appPoolName string) error {
	if isStarted, err := isAppPoolStarted(appPoolName); err != nil || !isStarted {
		return err
	}

	if _, err := executeAppCmd("stop", "apppool", appPoolName); err != nil {
		return fmt.Errorf("Failed to stop Application Pool: %v", err)
	}

	return nil
}

// Applies the Site bindings
func applySiteBindings(siteName string, bindings []iisBinding) error {
	site, err := getSite(siteName, false)
	if err != nil {
		return err
	}

	var addBindings []iisBinding
	currentBindings, err := site.getBindings()
	if err != nil {
		return err
	}

	properties := []string{"set", "site", siteName}

	// Compare current bindings with desired bindings
	// Remove any bindings that exist in both arrays from currentBindings. This allows us to determine which of the currentBindings are no longer needed.
	var exists bool
	for _, binding := range bindings {
		exists = false
		if binding.IPAddress == "" {
			binding.IPAddress = "*"
		}

		for cIndex, currentBinding := range currentBindings {

			if currentBinding.Type == binding.Type && currentBinding.IPAddress == binding.IPAddress && currentBinding.Port == binding.Port && currentBinding.HostName == binding.HostName {
				exists = true
				currentBindings[cIndex] = currentBindings[len(currentBindings)-1]
				currentBindings = currentBindings[:len(currentBindings)-1]
				break
			}
		}

		if !exists {
			addBindings = append(addBindings, binding)
		}
	}

	// Nothing is changed if there are no bindings to update
	if len(currentBindings) == 0 && len(addBindings) == 0 {
		return nil
	}

	// Remove any bindings that are not desired
	for _, binding := range currentBindings {
		if binding.Type == "https" {
			bindingInfo, err := getSSLCertBinding(binding.IPAddress, binding.Port)

			if len(bindingInfo) != 0 {
				if err = unbindSSLCert(binding.IPAddress, binding.Port); err != nil {
					return err
				}
			}
		}

		properties = append(properties, fmt.Sprintf("/-bindings.[protocol='%s',bindingInformation='%s:%d:%s']", binding.Type, binding.IPAddress, binding.Port, binding.HostName))
	}

	// Add bindings that are desired
	for _, binding := range addBindings {
		if binding.Type == "https" {
			if binding.CertHash == "" {
				return fmt.Errorf("HTTPS binding used, but no cert hash was supplied!")
			}

			bindingInfo, err := getSSLCertBinding(binding.IPAddress, binding.Port)

			if len(bindingInfo) != 0 && bindingInfo["CertificateHash"] != binding.CertHash {
				if err = unbindSSLCert(binding.IPAddress, binding.Port); err != nil {
					return err
				}
			}

			if err = bindSSLCert(siteName, binding.IPAddress, binding.Port, binding.CertHash); err != nil {
				return err
			}
		}

		if binding.IPAddress == "" {
			binding.IPAddress = "*"
		}

		properties = append(properties, fmt.Sprintf("/+bindings.[protocol='%s',bindingInformation='%s:%d:%s']", binding.Type, binding.IPAddress, binding.Port, binding.HostName))
	}

	if _, err := executeAppCmd(properties...); err != nil {
		return fmt.Errorf("Failed to set Site bindings: %v", err)
	}

	return nil
}

// Creates a Site with the given name and applies an IIS exported Site xml if a path is provided
func createSite(siteName string, configPath string) error {
	if exists, err := doesSiteExist(siteName); err != nil || exists {
		return err
	}

	properties := []string{"add", "site", fmt.Sprintf("/name:%s", siteName)}
	if _, err := executeAppCmdWithInput(configPath, properties...); err != nil {
		return fmt.Errorf("Failed to create Site: %v", err)
	}

	return nil
}

// Deletes a Site with the given name
func deleteSite(siteName string) error {
	if exists, err := doesSiteExist(siteName); err != nil || !exists {
		return err
	}

	if _, err := executeAppCmd("delete", "site", siteName); err != nil {
		return fmt.Errorf("Failed to delete Site: %v", err)
	}

	return nil
}

// Returns if a Site with the given name exists in IIS
func doesSiteExist(siteName string) (bool, error) {
	if site, err := getSite(siteName, false); err != nil || site == nil {
		return false, err
	}

	return true, nil
}

// Returns IISBindings by parsing a Site's bindings string
func (site *appCmdSite) getBindings() ([]iisBinding, error) {
	var currentBindings []iisBinding

	if site.Bindings == "" {
		return currentBindings, nil
	}

	bindings := strings.Split(site.Bindings, ",")

	for _, binding := range bindings {
		var iisBinding iisBinding
		slashIndex := strings.Index(binding, "/")
		iisBinding.Type = binding[:slashIndex]
		bindingInfo := strings.Split(binding[slashIndex+1:], ":")
		iisBinding.IPAddress = bindingInfo[0]
		if port, err := strconv.Atoi(bindingInfo[1]); err != nil {
			return nil, fmt.Errorf("Failed to parse a binding's port")
		} else {
			iisBinding.Port = port
		}
		iisBinding.HostName = bindingInfo[2]

		currentBindings = append(currentBindings, iisBinding)
	}

	return currentBindings, nil
}

// Returns a Site with the given name
func getSite(siteName string, allConfigs bool) (*appCmdSite, error) {
	args := []string{"list", "site", siteName}
	if allConfigs {
		args = append(args, "/config:*")
	}

	if result, err := executeAppCmd(args...); err != nil {
		return nil, fmt.Errorf("Failed to get Site: %v", err)
	} else if len(result.Sites) == 0 {
		return nil, nil
	} else {
		return &result.Sites[0], nil
	}
}

// Returns all Sites that exist in IIS
func getSites() ([]appCmdSite, error) {
	if result, err := executeAppCmd("list", "site"); err != nil {
		return nil, fmt.Errorf("Failed to get Sites: %v", err)
	} else {
		return result.Sites, nil
	}
}

// Returns if a Site with the given name is started in IIS
func isSiteStarted(siteName string) (bool, error) {
	if site, err := getSite(siteName, false); err != nil || site == nil {
		return false, err
	} else {
		return strings.ToLower(site.State) == "started", nil
	}
}

// Starts a Site with the given name in IIS
func startSite(siteName string) error {
	if isRunning, err := isSiteStarted(siteName); err != nil || isRunning {
		return err
	}

	if _, err := executeAppCmd("start", "site", siteName); err != nil {
		return fmt.Errorf("Failed to start Site: %v", err)
	}

	return nil
}

// Stops a Site with the given name in IIS
func stopSite(siteName string) error {
	if isRunning, err := isSiteStarted(siteName); err != nil || !isRunning {
		return err
	}

	if _, err := executeAppCmd("stop", "site", siteName); err != nil {
		return fmt.Errorf("Failed to stop Site: %v", err)
	}

	return nil
}

// Sets a Site's Application Pool to the names given
func applySiteAppPool(siteName string, appPoolName string) error {
	if _, err := executeAppCmd("set", "app", fmt.Sprintf("%s/", siteName), fmt.Sprintf("/applicationPool:%s", appPoolName)); err != nil {
		return fmt.Errorf("Failed to set Site Application Pool: %v", err)
	}

	return nil
}

// Creates an Application Pool and Site with the given configuration
func createWebsite(websiteConfig *WebsiteConfig) error {
	mux.Lock()
	defer mux.Unlock()

	if err := createAppPool(websiteConfig.Name, websiteConfig.AppPoolConfigPath); err != nil {
		return err
	}
	if err := applyAppPoolIdentity(websiteConfig.Name, websiteConfig.AppPoolIdentity); err != nil {
		return err
	}
	if err := applyAppPoolEnvVars(websiteConfig.Name, websiteConfig.Env); err != nil {
		return err
	}

	// A "site" is made of Site -> Applications -> Virtual Dirs
	// The default "path" for a site is "/", this is the relative path that is presented to urls
	// By default, we bind the provided website config path (physicalPath) to the root virtual dir.
	if err := createSite(websiteConfig.Name, websiteConfig.SiteConfigPath); err != nil {
		return err
	}
	if err := createApplication(websiteConfig.Name, "/"); err != nil {
		return err
	}
	if err := createVDir(websiteConfig.Name, "/"); err != nil {
		return err
	}
	if err := setVDir(websiteConfig.Name, "/", websiteConfig.Path); err != nil {
		return err
	}

	if err := applySiteAppPool(websiteConfig.Name, websiteConfig.Name); err != nil {
		return err
	}
	return applySiteBindings(websiteConfig.Name, websiteConfig.Bindings)
}

// Deletes an Application Pool and Site with the given name
func deleteWebsite(websiteName string) error {
	if err := deleteSite(websiteName); err != nil {
		return err
	}
	return deleteAppPool(websiteName)
}

// Returns if both Application Pool and Site exist with the given name
func doesWebsiteExist(websiteName string) (bool, error) {
	if exists, err := doesAppPoolExist(websiteName); err != nil || !exists {
		return false, err
	}
	if exists, err := doesSiteExist(websiteName); err != nil || !exists {
		return false, err
	}

	return true, nil
}

// Returns the ProcessIds of a running Application Pool as string slice
func getWebsiteProcessIdsStr(websiteName string) ([]string, error) {
	result, err := executeAppCmd("list", "wp", fmt.Sprintf("/apppool.name:%s", websiteName))
	if err != nil {
		return nil, fmt.Errorf("Failed to get Website Process Ids: %v", err)
	}
	var processIds []string
	for _, wp := range result.WorkerProcesses {
		processIds = append(processIds, wp.Name)
	}

	return processIds, nil
}

// Returns the ProcessIds of a running Application Pool
func getWebsiteProcessIds(websiteName string) ([]int, error) {
	result, err := getWebsiteProcessIdsStr(websiteName)
	if err != nil {
		return nil, err
	}

	var processIds []int
	for _, id := range result {
		newProcessId, err := strconv.Atoi(id)
		if err != nil {
			return nil, fmt.Errorf("Failed to parse Website Process Ids: %v", err)
		}
		processIds = append(processIds, newProcessId)
	}

	return processIds, nil
}

<<<<<<< HEAD
=======
// WMI Internal Type for gather WorkingSet Memory
>>>>>>> 4ce2958a
type win32PerfFormattedDataPerfProcProcess struct {
	WorkingSetPrivate uint64
}

<<<<<<< HEAD
=======
// WMI Internal Type for gathering CPU usage of a process
>>>>>>> 4ce2958a
type win32Process struct {
	KernelModeTime uint64
	UserModeTime   uint64
}

// Gets the WMI CPU and Memory stats of a given website
func getWebsiteStats(websiteName string) (*wmiProcessStats, error) {
	// Get a list of process ids tied to the app pool
	processIds, err := getWebsiteProcessIdsStr(websiteName)
	if err != nil {
		return nil, err
	}

	stats := &wmiProcessStats{
		WorkingSetPrivate: 0,
		KernelModeTime:    0,
		UserModeTime:      0,
	}

	// No process ids means no stats.
	// IIS sites/app pools can be in a state without an actively running process id.
	if len(processIds) == 0 {
		return stats, nil
	}

	// Query WMI for cpu stats with the given process ids
	var win32Processes []win32Process
<<<<<<< HEAD
	q := wmi.CreateQuery(&win32Processes, fmt.Sprintf("WHERE ProcessID=%s", strings.Join(processIds, "OR ProcessID=")), "Win32_Process")
	// if err := wmi.Query(fmt.Sprintf("SELECT KernelModeTime,UserModeTime FROM Win32_Process WHERE ProcessID=%s", strings.Join(processIds, "OR ProcessID=")), &win32Processes); err != nil {
	// 	return nil, err
	// }
	if err := wmi.Query(q, &win32Processes); err != nil {
=======
	query := wmi.CreateQuery(&win32Processes, fmt.Sprintf("WHERE ProcessID=%s", strings.Join(processIds, "OR ProcessID=")), "Win32_Process")
	if err := wmi.Query(query, &win32Processes); err != nil {
>>>>>>> 4ce2958a
		return nil, err
	}

	// Sum up all cpu stats
	for _, process := range win32Processes {
		stats.KernelModeTime += process.KernelModeTime
		stats.UserModeTime += process.UserModeTime
	}

	var formattedProcess []win32PerfFormattedDataPerfProcProcess

	// Query WMI for memory stats with the given process ids
	// We are only using the WorkingSetPrivate for our memory to better align the Windows Task Manager and the RSS field nomad is expecting
<<<<<<< HEAD
	var formattedProcess []win32PerfFormattedDataPerfProcProcess
	q = wmi.CreateQuery(&formattedProcess, fmt.Sprintf("WHERE IDProcess=%s", strings.Join(processIds, "OR IDProcess=")), "Win32_PerfFormattedData_PerfProc_Process")
	if err := wmi.Query(q, &formattedProcess); err != nil {
=======
	query = wmi.CreateQuery(&formattedProcess, fmt.Sprintf("WHERE IDProcess=%s", strings.Join(processIds, "OR IDProcess=")), "Win32_PerfFormattedData_PerfProc_Process")
	if err := wmi.Query(query, &formattedProcess); err != nil {
>>>>>>> 4ce2958a
		return nil, err
	}
	// if err := wmi.Query(fmt.Sprintf("SELECT WorkingSetPrivate FROM Win32_PerfFormattedData_PerfProc_Process WHERE IDProcess=%s", strings.Join(processIds, "OR IDProcess=")), &wmiProcesses); err != nil {
	// 	return nil, err
	// }

	// Sum up all memory stats
	for _, process := range formattedProcess {
		stats.WorkingSetPrivate += process.WorkingSetPrivate
	}

	// Need to multiply cpu stats by one hundred to align with nomad method CpuStats.Percent's expected decimal placement
	stats.KernelModeTime *= 100
	stats.UserModeTime *= 100
	return stats, nil
}

func isWebsiteStarted(websiteName string) (bool, error) {
	if isStarted, err := isAppPoolStarted(websiteName); err != nil || !isStarted {
		return false, err
	}
	if isStarted, err := isSiteStarted(websiteName); err != nil || !isStarted {
		return false, err
	}

	return true, nil
}

// Returns if the Application Pool has running processes or both Application Pool and Site are started with the given name
func isWebsiteRunning(websiteName string) (bool, error) {
	processIds, err := getWebsiteProcessIdsStr(websiteName)
	if err != nil {
		return false, err
	}
	if len(processIds) != 0 {
		return true, nil
	}

	if isRunning, err := isWebsiteStarted(websiteName); err != nil || !isRunning {
		return false, err
	}

	return true, nil
}

// Starts both Application Pool and Site with the given name
func startWebsite(websiteName string) error {
	if err := startAppPool(websiteName); err != nil {
		return err
	}
	return startSite(websiteName)
}

// Stops both Application Pool and Site with the given name
func stopWebsite(websiteName string) error {
	if err := stopSite(websiteName); err != nil {
		return err
	}
	return stopAppPool(websiteName)
}

func getNetshIP(ipAddress string) string {
	if ipAddress != "" && ipAddress != "*" {
		return ipAddress
	} else {
		return "0.0.0.0"
	}
}

type IISCert struct {
	CN           string    `json:"CN"`
	FriendlyName string    `json:"FriendlyName"`
	NotAfter     time.Time `json:"NotAfter"`
	Thumbprint   string    `json:"Thumbprint"`
}

func getIISCerts() ([]IISCert, error) {
	var certs []IISCert
	ps_script := `ConvertTo-Json @(Get-ChildItem cert:\LocalMachine\My | select -Property Thumbprint, Subject,FriendlyName, @{name='NotAfter'; expression= {$_.NotAfter.ToString("yyyy-MM-dd'T'HH:mm:ss.fffK")}}, @{name='CN'; expression= {$_.Subject.split(",")[0].Substring(3)}})`
	cmd := exec.Command("powershell.exe", "-NoProfile", "-NonInteractive", "-Command", ps_script)

	out, err := cmd.Output()
	if err != nil {
		return certs, fmt.Errorf("Failed to gather certs: %+v", err)
	}

	err = json.Unmarshal(out, &certs)
	return certs, err
}

// Binds an appid, ip address, and port to a hash of a pre-existing certificate in the cert store for https protocol IIS binding with netsh
func bindSSLCert(appID string, ipAddress string, port int, hash string) error {
	if info, err := getSSLCertBinding(ipAddress, port); err != nil {
		return err
	} else if info["CertificateHash"] == hash {
		return nil
	}

	cmd := exec.Command(`C:\Windows\System32\netsh.exe`, "http", "add", "sslcert", fmt.Sprintf("ipport=%s:%d", getNetshIP(ipAddress), port), fmt.Sprintf("certhash=%s", hash), fmt.Sprintf("appid={%s}", appID))

	if err := cmd.Run(); err != nil {
		return fmt.Errorf("Failed to install cert! %+v", err)
	}

	return nil
}

// Gets sslcert binding details from an ip address and port with netsh.
func getSSLCertBinding(ipAddress string, port int) (map[string]string, error) {

	cmd := exec.Command(`C:\Windows\System32\netsh.exe`, "http", "show", "sslcert", fmt.Sprintf("%s:%d", getNetshIP(ipAddress), port))

	if out, err := cmd.Output(); err != nil {
		// Only ignore errors for not being able to find the file specified. SSLBinding doesn't exist in that case
		if !strings.Contains(string(out), "The system cannot find the file specified") {
			return nil, fmt.Errorf("Failed to read imported certificate! %+v", err)
		}
		return nil, nil
	} else {
		result := make(map[string]string)
		count := 0
		scanner := bufio.NewScanner(bytes.NewReader(out))
		for scanner.Scan() {
			count++
			if count < 3 {
				continue
			}
			line := scanner.Text()
			if strings.Contains(line, ":") {
				split := strings.Split(line, ":")

				space := regexp.MustCompile(`\s+`)
				key := space.ReplaceAllString(split[0], "")
				result[key] = strings.TrimSpace(split[1])
			}
		}

		return result, nil
	}
}

// Removes ip address and port sslcert binding with netsh
func unbindSSLCert(ipAddress string, port int) error {
	if info, err := getSSLCertBinding(ipAddress, port); err != nil || len(info) == 0 {
		return err
	}

	cmd := exec.Command(`C:\Windows\System32\netsh.exe`, "http", "delete", "sslcert", fmt.Sprintf("ipport=%s:%d", getNetshIP(ipAddress), port))

	if err := cmd.Run(); err != nil {
		return fmt.Errorf("Failed to uninstall cert! %+v", err)
	}

	return nil
}<|MERGE_RESOLUTION|>--- conflicted
+++ resolved
@@ -942,18 +942,12 @@
 	return processIds, nil
 }
 
-<<<<<<< HEAD
-=======
 // WMI Internal Type for gather WorkingSet Memory
->>>>>>> 4ce2958a
 type win32PerfFormattedDataPerfProcProcess struct {
 	WorkingSetPrivate uint64
 }
 
-<<<<<<< HEAD
-=======
 // WMI Internal Type for gathering CPU usage of a process
->>>>>>> 4ce2958a
 type win32Process struct {
 	KernelModeTime uint64
 	UserModeTime   uint64
@@ -981,16 +975,8 @@
 
 	// Query WMI for cpu stats with the given process ids
 	var win32Processes []win32Process
-<<<<<<< HEAD
-	q := wmi.CreateQuery(&win32Processes, fmt.Sprintf("WHERE ProcessID=%s", strings.Join(processIds, "OR ProcessID=")), "Win32_Process")
-	// if err := wmi.Query(fmt.Sprintf("SELECT KernelModeTime,UserModeTime FROM Win32_Process WHERE ProcessID=%s", strings.Join(processIds, "OR ProcessID=")), &win32Processes); err != nil {
-	// 	return nil, err
-	// }
-	if err := wmi.Query(q, &win32Processes); err != nil {
-=======
 	query := wmi.CreateQuery(&win32Processes, fmt.Sprintf("WHERE ProcessID=%s", strings.Join(processIds, "OR ProcessID=")), "Win32_Process")
 	if err := wmi.Query(query, &win32Processes); err != nil {
->>>>>>> 4ce2958a
 		return nil, err
 	}
 
@@ -1004,19 +990,10 @@
 
 	// Query WMI for memory stats with the given process ids
 	// We are only using the WorkingSetPrivate for our memory to better align the Windows Task Manager and the RSS field nomad is expecting
-<<<<<<< HEAD
-	var formattedProcess []win32PerfFormattedDataPerfProcProcess
-	q = wmi.CreateQuery(&formattedProcess, fmt.Sprintf("WHERE IDProcess=%s", strings.Join(processIds, "OR IDProcess=")), "Win32_PerfFormattedData_PerfProc_Process")
-	if err := wmi.Query(q, &formattedProcess); err != nil {
-=======
 	query = wmi.CreateQuery(&formattedProcess, fmt.Sprintf("WHERE IDProcess=%s", strings.Join(processIds, "OR IDProcess=")), "Win32_PerfFormattedData_PerfProc_Process")
 	if err := wmi.Query(query, &formattedProcess); err != nil {
->>>>>>> 4ce2958a
 		return nil, err
 	}
-	// if err := wmi.Query(fmt.Sprintf("SELECT WorkingSetPrivate FROM Win32_PerfFormattedData_PerfProc_Process WHERE IDProcess=%s", strings.Join(processIds, "OR IDProcess=")), &wmiProcesses); err != nil {
-	// 	return nil, err
-	// }
 
 	// Sum up all memory stats
 	for _, process := range formattedProcess {
